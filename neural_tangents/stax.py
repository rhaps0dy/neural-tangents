--- conflicted
+++ resolved
@@ -280,19 +280,6 @@
 
   parameterization = parameterization.lower()
 
-<<<<<<< HEAD
-  else:
-    if spec and 'C' not in spec:
-      raise NotImplementedError('A separate channel dimension `C` is required, '
-                                'got spec = %s.' % spec)
-    channel_axis = spec.index('C') if spec else x1.ndim - 1
-
-  # TODO(schsam, romann): Think more about dtype automatic vs manual dtype
-  # promotion.
-  # x1 = x1.astype(np.float64)
-  var1 = _get_variance(x1, marginal, batch_axis, channel_axis)
-  x1_is_x2 = utils.x1_is_x2(x1, x2, eps=eps)
-=======
   def ntk_init_fn(rng, input_shape):
     _channel_axis = channel_axis % len(input_shape)
     output_shape = (input_shape[:_channel_axis] + (out_dim,)
@@ -301,7 +288,6 @@
     W = W_init(k1, (input_shape[_channel_axis], out_dim))
     b = b_init(k2, (out_dim,))
     return output_shape, (W, b)
->>>>>>> f8d0b3c8
 
   def standard_init_fn(rng, input_shape):
     output_shape, (W, b) = ntk_init_fn(rng, input_shape)
@@ -321,16 +307,11 @@
     prod = np.moveaxis(np.tensordot(W, inputs, (0, channel_axis)),
                        0, channel_axis)
 
-<<<<<<< HEAD
-    # x2 = x2.astype(np.float64)
-    var2 = _get_variance(x2, marginal, batch_axis, channel_axis)
-=======
     if parameterization == 'ntk':
       norm = W_std / np.sqrt(inputs.shape[channel_axis])
       res = norm * prod + b_std * b
     elif parameterization == 'standard':
       res = prod  + b
->>>>>>> f8d0b3c8
 
     return res
 
@@ -475,29 +456,17 @@
             x, filter_shape_kernel, strides_kernel, padding, batch_ndim)
         return x
 
-<<<<<<< HEAD
-def _sin(x, **kwargs):
-  return np.sin(x)
-
-=======
     else:
       if is_reversed:
         filter_shape_kernel = filter_shape_kernel[::-1]
         strides_kernel = strides_kernel[::-1]
->>>>>>> f8d0b3c8
 
       is_reversed = not is_reversed
 
-<<<<<<< HEAD
-@_layer
-def Sin(do_backprop=False):
-  return _elementwise(_sin, do_backprop=do_backprop)
-=======
       def conv_unscaled(x, batch_ndim):
         x = _conv_kernel(
             x, filter_shape_kernel, strides_kernel, padding, batch_ndim)
         return x
->>>>>>> f8d0b3c8
 
     def conv(x, batch_ndim):
       x = conv_unscaled(x, batch_ndim)
@@ -942,8 +911,7 @@
   return init_fn, apply_fn, kernel_fn
 
 
-<<<<<<< HEAD
-@_layer
+@layer
 def BatchNorm(axis=(0, 1, 2), epsilon=1e-5, center=True, scale=True,
               beta_init=initializers.zeros, gamma_init=initializers.ones):
   init_fn, apply_fn = ostax.BatchNorm(axis, epsilon, center, scale, beta_init, gamma_init)
@@ -952,7 +920,7 @@
   return init_fn, apply_fn, kernel_fn
 
 
-@_layer
+@layer
 def MaxPool(window_shape, strides=None, padding='VALID', spec=None):
   init_fn, apply_fn = ostax.MaxPool(window_shape, strides, padding, spec)
   def kernel_fn(kernels):
@@ -960,10 +928,7 @@
   return init_fn, apply_fn, kernel_fn
 
 
-@_layer
-=======
 @layer
->>>>>>> f8d0b3c8
 def Identity():
   """Layer construction function for an identity layer.
 
